--- conflicted
+++ resolved
@@ -10,7 +10,6 @@
 
 import click
 from dotenv import load_dotenv
-<<<<<<< HEAD
 
 from unified_pipeline.bronze.agricultural_fields import (
     AgriculturalFieldsBronze,
@@ -20,6 +19,8 @@
 from unified_pipeline.bronze.cadastral import CadastralBronze, CadastralBronzeConfig
 from unified_pipeline.bronze.dagi import DAGIBronze, DAGIBronzeConfig
 from unified_pipeline.bronze.soil_types import SoilTypesBronze, SoilTypesBronzeConfig
+from unified_pipeline.bronze.water_projects import WaterProjectsBronze, WaterProjectsBronzeConfig
+from unified_pipeline.bronze.wetlands import WetlandsBronze, WetlandsBronzeConfig
 from unified_pipeline.model import cli
 from unified_pipeline.model.app_config import GCSConfig
 from unified_pipeline.silver.agricultural_fields import (
@@ -30,34 +31,13 @@
 from unified_pipeline.silver.cadastral import CadastralSilver, CadastralSilverConfig
 from unified_pipeline.silver.dagi import DAGISilver, DAGISilverConfig
 from unified_pipeline.silver.soil_types import SoilTypesSilver, SoilTypesSilverConfig
+from unified_pipeline.silver.water_projects import WaterProjectsSilver, WaterProjectsSilverConfig
+from unified_pipeline.silver.wetlands import WetlandsSilver, WetlandsSilverConfig
 from unified_pipeline.util.gcs_util import GCSUtil
 from unified_pipeline.util.log_util import Logger
 
 load_dotenv()
 
-=======
-
-from unified_pipeline.bronze.agricultural_fields import (
-    AgriculturalFieldsBronze,
-    AgriculturalFieldsBronzeConfig,
-)
-from unified_pipeline.bronze.bnbo_status import BNBOStatusBronze, BNBOStatusBronzeConfig
-from unified_pipeline.bronze.cadastral import CadastralBronze, CadastralBronzeConfig
-from unified_pipeline.bronze.water_projects import WaterProjectsBronze, WaterProjectsBronzeConfig
-from unified_pipeline.bronze.wetlands import WetlandsBronze, WetlandsBronzeConfig
-from unified_pipeline.model import cli
-from unified_pipeline.model.app_config import GCSConfig
-from unified_pipeline.silver.agricultural_fields import (
-    AgriculturalFieldsSilver,
-    AgriculturalFieldsSilverConfig,
-)
-from unified_pipeline.silver.bnbo_status import BNBOStatusSilver, BNBOStatusSilverConfig
-from unified_pipeline.silver.cadastral import CadastralSilver, CadastralSilverConfig
-from unified_pipeline.silver.water_projects import WaterProjectsSilver, WaterProjectsSilverConfig
-from unified_pipeline.silver.wetlands import WetlandsSilver, WetlandsSilverConfig
-from unified_pipeline.util.gcs_util import GCSUtil
-from unified_pipeline.util.log_util import Logger
->>>>>>> 61114930
 
 def execute(cli_config: cli.CliConfig) -> None:
     """
@@ -104,7 +84,6 @@
                 (CadastralSilver, CadastralSilverConfig),
             ],
         },
-<<<<<<< HEAD
         cli.Source.soil_types: {
             cli.Stage.bronze: [(SoilTypesBronze, SoilTypesBronzeConfig)],
             cli.Stage.silver: [(SoilTypesSilver, SoilTypesSilverConfig)],
@@ -119,7 +98,8 @@
             cli.Stage.all: [
                 (DAGIBronze, DAGIBronzeConfig),
                 (DAGISilver, DAGISilverConfig),
-=======
+            ],
+        },
         cli.Source.wetlands: {
             cli.Stage.bronze: [(WetlandsBronze, WetlandsBronzeConfig)],
             cli.Stage.silver: [(WetlandsSilver, WetlandsSilverConfig)],
@@ -134,7 +114,6 @@
             cli.Stage.all: [
                 (WaterProjectsBronze, WaterProjectsBronzeConfig),
                 (WaterProjectsSilver, WaterProjectsSilverConfig),
->>>>>>> 61114930
             ],
         },
     }
