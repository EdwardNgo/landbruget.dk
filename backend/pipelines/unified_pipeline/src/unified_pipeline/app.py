"""
Main application module for the unified pipeline.

This module contains the main entry point and CLI interface for the unified
data pipeline application. It orchestrates different data processing stages
(bronze, silver) for various data sources.
"""

import asyncio

import click
from dotenv import load_dotenv

from unified_pipeline.bronze.agricultural_fields import (
    AgriculturalFieldsBronze,
    AgriculturalFieldsBronzeConfig,
)
from unified_pipeline.bronze.bnbo_status import BNBOStatusBronze, BNBOStatusBronzeConfig
from unified_pipeline.bronze.cadastral import CadastralBronze, CadastralBronzeConfig
from unified_pipeline.bronze.dagi import DAGIBronze, DAGIBronzeConfig
from unified_pipeline.bronze.jordbrugsanalyser import (
    JordbrugsanalyserBronze,
    JordbrugsanalyserBronzeConfig,
)
from unified_pipeline.bronze.soil_types import SoilTypesBronze, SoilTypesBronzeConfig
from unified_pipeline.bronze.water_projects import WaterProjectsBronze, WaterProjectsBronzeConfig
from unified_pipeline.bronze.wetlands import WetlandsBronze, WetlandsBronzeConfig
from unified_pipeline.model import cli
from unified_pipeline.model.app_config import GCSConfig
from unified_pipeline.silver.agricultural_fields import (
    AgriculturalFieldsSilver,
    AgriculturalFieldsSilverConfig,
)
from unified_pipeline.silver.bnbo_status import BNBOStatusSilver, BNBOStatusSilverConfig
from unified_pipeline.silver.cadastral import CadastralSilver, CadastralSilverConfig
from unified_pipeline.silver.dagi import DAGISilver, DAGISilverConfig
from unified_pipeline.silver.jordbrugsanalyser import (
    JordbrugsanalyserSilver,
    JordbrugsanalyserSilverConfig,
)
from unified_pipeline.silver.soil_types import SoilTypesSilver, SoilTypesSilverConfig
from unified_pipeline.silver.water_projects import WaterProjectsSilver, WaterProjectsSilverConfig
from unified_pipeline.silver.wetlands import WetlandsSilver, WetlandsSilverConfig
from unified_pipeline.util.gcs_util import GCSUtil
from unified_pipeline.util.log_util import Logger

<<<<<<< HEAD
from unified_pipeline.bronze.bnbo_status import BNBOStatusBronze, BNBOStatusBronzeConfig
from unified_pipeline.silver.bnbo_status import BNBOStatusSilver, BNBOStatusSilverConfig
from unified_pipeline.bronze.agricultural_fields import AgriculturalFieldsBronze, AgriculturalFieldsBronzeConfig
from unified_pipeline.silver.agricultural_fields import AgriculturalFieldsSilver, AgriculturalFieldsSilverConfig
from unified_pipeline.bronze.cadastral import CadastralBronze, CadastralBronzeConfig
from unified_pipeline.silver.cadastral import CadastralSilver, CadastralSilverConfig
from unified_pipeline.bronze.spf_su import SpfSuBronze, SpfSuBronzeConfig
from unified_pipeline.silver.spf_su import SpfSuSilver, SpfSuSilverConfig

=======
load_dotenv()
>>>>>>> 79f20557


def execute(cli_config: cli.CliConfig) -> None:
    """
    Main execution function for processing pipeline data.

    This function initializes the appropriate data processing pipeline based on
    the provided CLI configuration. It handles source selection and processing
    stage (bronze, silver, or all stages).

    Args:
        cli_config (cli.CliConfig): Configuration containing source and stage settings

    Raises:
        ValueError: If the requested source/stage combination is not supported
    """
    log = Logger.get_logger()
    log.info("Starting Unified Pipeline.")

    gcs_util = GCSUtil(GCSConfig())

    # Define pipeline mapping for sources and stages
    pipeline_map = {
        cli.Source.bnbo: {
            cli.Stage.bronze: [(BNBOStatusBronze, BNBOStatusBronzeConfig)],
            cli.Stage.silver: [(BNBOStatusSilver, BNBOStatusSilverConfig)],
            cli.Stage.all: [
                (BNBOStatusBronze, BNBOStatusBronzeConfig),
                (BNBOStatusSilver, BNBOStatusSilverConfig),
            ],
        },
        cli.Source.agricultural_fields: {
            cli.Stage.bronze: [(AgriculturalFieldsBronze, AgriculturalFieldsBronzeConfig)],
            cli.Stage.silver: [(AgriculturalFieldsSilver, AgriculturalFieldsSilverConfig)],
            cli.Stage.all: [
                (AgriculturalFieldsBronze, AgriculturalFieldsBronzeConfig),
                (AgriculturalFieldsSilver, AgriculturalFieldsSilverConfig),
            ],
        },
        cli.Source.cadastral: {
            cli.Stage.bronze: [(CadastralBronze, CadastralBronzeConfig)],
            cli.Stage.silver: [(CadastralSilver, CadastralSilverConfig)],
            cli.Stage.all: [
                (CadastralBronze, CadastralBronzeConfig),
                (CadastralSilver, CadastralSilverConfig),
            ],
        },
<<<<<<< HEAD
        cli.Source.spf_su: {
            cli.Stage.bronze: [(SpfSuBronze, SpfSuBronzeConfig)],
            cli.Stage.silver: [(SpfSuSilver, SpfSuSilverConfig)],
            cli.Stage.all: [
                (SpfSuBronze, SpfSuBronzeConfig),
                (SpfSuSilver, SpfSuSilverConfig),
=======
        cli.Source.soil_types: {
            cli.Stage.bronze: [(SoilTypesBronze, SoilTypesBronzeConfig)],
            cli.Stage.silver: [(SoilTypesSilver, SoilTypesSilverConfig)],
            cli.Stage.all: [
                (SoilTypesBronze, SoilTypesBronzeConfig),
                (SoilTypesSilver, SoilTypesSilverConfig),
            ],
        },
        cli.Source.dagi: {
            cli.Stage.bronze: [(DAGIBronze, DAGIBronzeConfig)],
            cli.Stage.silver: [(DAGISilver, DAGISilverConfig)],
            cli.Stage.all: [
                (DAGIBronze, DAGIBronzeConfig),
                (DAGISilver, DAGISilverConfig),
            ],
        },
        cli.Source.jordbrugsanalyser: {
            cli.Stage.bronze: [(JordbrugsanalyserBronze, JordbrugsanalyserBronzeConfig)],
            cli.Stage.silver: [(JordbrugsanalyserSilver, JordbrugsanalyserSilverConfig)],
            cli.Stage.all: [
                (JordbrugsanalyserBronze, JordbrugsanalyserBronzeConfig),
                (JordbrugsanalyserSilver, JordbrugsanalyserSilverConfig),
            ],
        },
        cli.Source.wetlands: {
            cli.Stage.bronze: [(WetlandsBronze, WetlandsBronzeConfig)],
            cli.Stage.silver: [(WetlandsSilver, WetlandsSilverConfig)],
            cli.Stage.all: [
                (WetlandsBronze, WetlandsBronzeConfig),
                (WetlandsSilver, WetlandsSilverConfig),
            ],
        },
        cli.Source.water_projects: {
            cli.Stage.bronze: [(WaterProjectsBronze, WaterProjectsBronzeConfig)],
            cli.Stage.silver: [(WaterProjectsSilver, WaterProjectsSilverConfig)],
            cli.Stage.all: [
                (WaterProjectsBronze, WaterProjectsBronzeConfig),
                (WaterProjectsSilver, WaterProjectsSilverConfig),
>>>>>>> 79f20557
            ],
        },
    }
    # Retrieve jobs for given source and stage
    try:
        jobs = pipeline_map[cli_config.source][cli_config.stage]
    except KeyError:
        raise ValueError(f"Source {cli_config.source} and stage {cli_config.stage} not supported.")
    # Execute each job sequentially
    for job_cls, config_cls in jobs:
        log.info(f"Running {job_cls.__name__} for stage {cli_config.stage}")
        instance = job_cls(config=config_cls(), gcs_util=gcs_util)
        asyncio.run(instance.run())
        log.info(f"Finished {job_cls.__name__} for stage {cli_config.stage}")
    log.info(f"Finished running source {cli_config.source} in stage {cli_config.stage}.")


@click.command()
@click.option(
    "-e",
    "--env",
    "env",
    help="The environment to use. Default is prod.",
    type=click.Choice([env.value for env in cli.Env]),
    default="prod",
)
@click.option(
    "-s",
    "--source",
    "source",
    help="The source to use.",
    type=click.Choice([source.value for source in cli.Source]),
    required=True,
)
@click.option(
    "-j",
    "--stage",
    "stage",
    type=click.Choice([mode.value for mode in cli.Stage]),
    help="The stage to use. The options are bronze, silver, and all.",
    required=True,
)
def run_cli(
    env: str,
    source: str,
    stage: str,
) -> None:
    """
    CLI entry point for the unified pipeline application.

    This function parses command-line arguments and initializes the pipeline
    with the appropriate configuration. It serves as the main entry point
    when running the application from the command line.

    Args:
        env: The environment to use (prod, dev, etc.)
        source: The data source to process
        stage: The processing stage (bronze, silver, all)

    Example:
        $ python -m unified_pipeline -s bnbo -j bronze
    """
    app_config = cli.CliConfig(
        env=cli.Env(env),
        source=cli.Source(source),
        stage=cli.Stage(stage),
    )
    print(app_config)
    execute(app_config)<|MERGE_RESOLUTION|>--- conflicted
+++ resolved
@@ -44,19 +44,11 @@
 from unified_pipeline.util.gcs_util import GCSUtil
 from unified_pipeline.util.log_util import Logger
 
-<<<<<<< HEAD
-from unified_pipeline.bronze.bnbo_status import BNBOStatusBronze, BNBOStatusBronzeConfig
-from unified_pipeline.silver.bnbo_status import BNBOStatusSilver, BNBOStatusSilverConfig
-from unified_pipeline.bronze.agricultural_fields import AgriculturalFieldsBronze, AgriculturalFieldsBronzeConfig
-from unified_pipeline.silver.agricultural_fields import AgriculturalFieldsSilver, AgriculturalFieldsSilverConfig
-from unified_pipeline.bronze.cadastral import CadastralBronze, CadastralBronzeConfig
-from unified_pipeline.silver.cadastral import CadastralSilver, CadastralSilverConfig
+
 from unified_pipeline.bronze.spf_su import SpfSuBronze, SpfSuBronzeConfig
 from unified_pipeline.silver.spf_su import SpfSuSilver, SpfSuSilverConfig
 
-=======
 load_dotenv()
->>>>>>> 79f20557
 
 
 def execute(cli_config: cli.CliConfig) -> None:
@@ -104,14 +96,14 @@
                 (CadastralSilver, CadastralSilverConfig),
             ],
         },
-<<<<<<< HEAD
         cli.Source.spf_su: {
             cli.Stage.bronze: [(SpfSuBronze, SpfSuBronzeConfig)],
             cli.Stage.silver: [(SpfSuSilver, SpfSuSilverConfig)],
             cli.Stage.all: [
                 (SpfSuBronze, SpfSuBronzeConfig),
                 (SpfSuSilver, SpfSuSilverConfig),
-=======
+            ]
+        },
         cli.Source.soil_types: {
             cli.Stage.bronze: [(SoilTypesBronze, SoilTypesBronzeConfig)],
             cli.Stage.silver: [(SoilTypesSilver, SoilTypesSilverConfig)],
@@ -150,7 +142,6 @@
             cli.Stage.all: [
                 (WaterProjectsBronze, WaterProjectsBronzeConfig),
                 (WaterProjectsSilver, WaterProjectsSilverConfig),
->>>>>>> 79f20557
             ],
         },
     }
