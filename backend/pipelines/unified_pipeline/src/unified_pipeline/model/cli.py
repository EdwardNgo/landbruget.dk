--- conflicted
+++ resolved
@@ -33,27 +33,21 @@
 
     Attributes:
         bnbo: BNBO (Boringsnære beskyttelsesområder) data source
-<<<<<<< HEAD
         agricultural_fields: Danish Agricultural Fields from ArcGIS API
         cadastral: Danish Cadastral Properties from WFS
         soil_types: Danish Soil Types from Environmental Portal WFS
         dagi: Danish Administrative Geographic Division from WFS
-=======
-        agricultural_fields: Agricultural fields data source
         wetlands: Wetlands data source
->>>>>>> 61114930
+        water_projects: Water projects data source
     """
 
     bnbo = "bnbo"
     agricultural_fields = "agricultural_fields"
     cadastral = "cadastral"
-<<<<<<< HEAD
     soil_types = "soil_types"
     dagi = "dagi"
-=======
     wetlands = "wetlands"
     water_projects = "water_projects"
->>>>>>> 61114930
 
 
 class Stage(Enum):
